--- conflicted
+++ resolved
@@ -27,8 +27,7 @@
 
 
 - repo: https://github.com/astral-sh/ruff-pre-commit
-<<<<<<< HEAD
-  rev: v0.12.11
+  rev: v0.12.12
   hooks:
     # Run the linter.
     - id: ruff-check
@@ -37,15 +36,6 @@
     # Run the formatter.
     - id: ruff-format
       types_or: [ python, pyi ]
-=======
-  rev: v0.12.12
-  hooks:
-    - id: ruff-check
-      args: [
-        --fix,
-        --exit-non-zero-on-fix,
-      ]
->>>>>>> 1615148a
 
 - repo: https://github.com/codespell-project/codespell
   rev: v2.4.1
@@ -53,14 +43,4 @@
   - id: codespell
     additional_dependencies:
       - tomli
-<<<<<<< HEAD
-    args: [-w]
-=======
-    args: [-w]
-
-- repo: https://github.com/keewis/blackdoc
-  rev: v0.4.1
-  hooks:
-  - id: blackdoc
-    args: [--line-length=75]
->>>>>>> 1615148a
+    args: [-w]